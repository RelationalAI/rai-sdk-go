// Copyright 2022 RelationalAI, Inc.
//
// Licensed under the Apache License, Version 2.0 (the "License");
// you may not use this file except in compliance with the License.
// You may obtain a copy of the License at
//
//     http://www.apache.org/licenses/LICENSE-2.0
//
// Unless required by applicable law or agreed to in writing, software
// distributed under the License is distributed on an "AS IS" BASIS,
// WITHOUT WARRANTIES OR CONDITIONS OF ANY KIND, either express or implied.
// See the License for the specific language governing permissions and
// limitations under the License.

package rai

import (
	"strings"
	"testing"

	"github.com/stretchr/testify/assert"
)

// Answers if the given list contains the given value
func contains(items []string, value string) bool {
	for _, v := range items {
		if v == value {
			return true
		}
	}
	return false
}

func findDatabase(databases []Database, name string) *Database {
	for _, database := range databases {
		if database.Name == name {
			return &database
		}
	}
	return nil
}

func findEDB(edbs []EDB, name string) *EDB {
	for _, edb := range edbs {
		if edb.Name == name {
			return &edb
		}
	}
	return nil
}

// Test database management APIs.
func TestDatabase(t *testing.T) {
	client := test.client

	if err := client.DeleteDatabase(test.databaseName); err != nil {
		assert.True(t, isErrNotFound(err))
	}

	database, err := client.CreateDatabase(test.databaseName)
	assert.Nil(t, err)
	assert.Equal(t, test.databaseName, database.Name)
	assert.Equal(t, "CREATED", database.State)

	database, err = client.GetDatabase(test.databaseName)
	assert.Nil(t, err)
	assert.Equal(t, test.databaseName, database.Name)
	assert.Equal(t, "CREATED", database.State)

	databases, err := client.ListDatabases()
	assert.Nil(t, err)
	database = findDatabase(databases, test.databaseName)
	assert.NotNil(t, database)
	assert.Equal(t, test.databaseName, database.Name)
	assert.Equal(t, "CREATED", database.State)

	databases, err = client.ListDatabases("state", "CREATED")
	assert.Nil(t, err)
	database = findDatabase(databases, test.databaseName)
	assert.NotNil(t, database)
	assert.Equal(t, test.databaseName, database.Name)
	assert.Equal(t, "CREATED", database.State)

	databases, err = client.ListDatabases("state", "NONSENSE")
	assert.Nil(t, err)
	database = findDatabase(databases, test.databaseName)
	assert.Nil(t, database)

	// missing filter value
	databases, err = client.ListDatabases("state")
	assert.Equal(t, ErrMissingFilterValue, err)

	edbs, err := client.ListEDBs(test.databaseName, test.engineName)
	assert.Nil(t, err)
	edb := findEDB(edbs, "rel")
	assert.NotNil(t, edb)

<<<<<<< HEAD
	modelNames, err := client.ListModels(databaseName, engineName)
=======
	modelNames, err := client.ListModelNames(test.databaseName, test.engineName)
>>>>>>> 097441c4
	assert.Nil(t, err)
	assert.True(t, len(modelNames) > 0)
	assert.True(t, contains(modelNames, "rel/stdlib"))

<<<<<<< HEAD
	modelNames, err = client.ListModels(databaseName, engineName)
=======
	models, err := client.ListModels(test.databaseName, test.engineName)
>>>>>>> 097441c4
	assert.Nil(t, err)
	assert.True(t, len(modelNames) > 0)
	assert.True(t, contains(modelNames, "rel/stdlib"))

<<<<<<< HEAD
	model, err := client.GetModel(databaseName, engineName, "rel/stdlib")
=======
	model, err = client.GetModel(test.databaseName, test.engineName, "rel/stdlib")
>>>>>>> 097441c4
	assert.Nil(t, err)
	assert.NotNil(t, model)
	assert.True(t, len(model.Value) > 0)
}

func findEngine(engines []Engine, name string) *Engine {
	for _, engine := range engines {
		if engine.State == "PROVISIONED" && engine.Name == name {
			return &engine
		}
	}
	return nil
}

// Test engine management APIs.
func TestEngine(t *testing.T) {
	client := test.client

	engine, err := client.GetEngine(test.engineName)
	assert.Nil(t, err)
	assert.Equal(t, test.engineName, engine.Name)
	assert.Equal(t, "PROVISIONED", engine.State)
	assert.Equal(t, test.engineSize, engine.Size)

	engines, err := client.ListEngines()
	assert.Nil(t, err)
	engine = findEngine(engines, test.engineName)
	assert.NotNil(t, engine)
	assert.Equal(t, test.engineName, engine.Name)
	assert.Equal(t, "PROVISIONED", engine.State)
	assert.Equal(t, test.engineSize, engine.Size)

	engines, err = client.ListEngines("state", "PROVISIONED")
	assert.Nil(t, err)
	engine = findEngine(engines, test.engineName)
	assert.NotNil(t, engine)
	assert.Equal(t, test.engineName, engine.Name)
	assert.Equal(t, "PROVISIONED", engine.State)
	assert.Equal(t, test.engineSize, engine.Size)

	engines, err = client.ListEngines("state", "NONSENSE")
	assert.Nil(t, err)
	engine = findEngine(engines, test.engineName)
	assert.Nil(t, engine)
}

// Test transaction execution.
func TestExecuteV1(t *testing.T) {
	client := test.client

	query := "x, x^2, x^3, x^4 from x in {1; 2; 3; 4; 5}"

	rsp, err := client.ExecuteV1(test.databaseName, test.engineName, query, nil, true)
	assert.Nil(t, err)
	assert.Equal(t, false, rsp.Aborted)
	output := rsp.Output
	assert.Equal(t, 1, len(output))
	relation := output[0]
	relKey := relation.RelKey
	assert.Equal(t, "output", relKey.Name)
	assert.Equal(t, []string{"Int64", "Int64", "Int64"}, relKey.Keys)
	assert.Equal(t, []string{"Int64"}, relKey.Values)
	columns := relation.Columns
	expected := [][]interface{}{
		{1., 2., 3., 4., 5.},
		{1., 4., 9., 16., 25.},
		{1., 8., 27., 64., 125.},
		{1., 16., 81., 256., 625.}}
	assert.Equal(t, expected, columns)
}

/*
// Test transaction asynchronous execution
func TestExecuteAsync(t *testing.T) {
	client := test.client

	query := "x, x^2, x^3, x^4 from x in {1; 2; 3; 4; 5}"
	rsp, err := client.Execute(test.databaseName, test.engineName, query, nil, true)
	assert.Nil(t, err)

	expectedResults := []ArrowRelation{
		ArrowRelation{"/:output/Int64/Int64/Int64/Int64", [][]interface{}{
			{1., 2., 3., 4., 5.},
			{1., 4., 9., 16., 25.},
			{1., 8., 27., 64., 125.},
			{1., 16., 81., 256., 625.},
		}},
	}

	assert.Equal(t, rsp.Results[0].Table, expectedResults[0].Table)

	var expectedMetadata pb.MetadataInfo
	data, _ := os.ReadFile("./metadata.pb")
	proto.Unmarshal(data, &expectedMetadata)

	assert.Equal(t, rsp.Metadata.String(), expectedMetadata.String())

	expectedProblems := []interface{}{}

	assert.Equal(t, rsp.Problems, expectedProblems)

	// also testing Show v2 result format
	var io bytes.Buffer
	rsp.ShowIO(&io)
	expectedOutput := "/:output/Int64/Int64/Int64/Int64\n1, 1, 1, 1\n2, 4, 8, 16\n3, 9, 27, 81\n4, 16, 64, 256\n5, 25, 125, 625\n\n"

	assert.Equal(t, io.String(), expectedOutput)
}
*/

func findRelation(relations []RelationV1, colName string) *RelationV1 {
	for _, relation := range relations {
		keys := relation.RelKey.Keys
		if len(keys) == 0 {
			continue
		}
		name := keys[0]
		if name == colName {
			return &relation
		}
	}
	return nil
}

const sampleCSV = "" +
	"cocktail,quantity,price,date\n" +
	"\"martini\",2,12.50,\"2020-01-01\"\n" +
	"\"sazerac\",4,14.25,\"2020-02-02\"\n" +
	"\"cosmopolitan\",4,11.00,\"2020-03-03\"\n" +
	"\"bellini\",3,12.25,\"2020-04-04\"\n"

// Test loading CSV data using default options.
func TestLoadCSV(t *testing.T) {
	client := test.client

	r := strings.NewReader(sampleCSV)
	rsp, err := client.LoadCSV(test.databaseName, test.engineName, "sample_csv", r, nil)
	assert.Nil(t, err)
	assert.Equal(t, false, rsp.Aborted)
	assert.Equal(t, 0, len(rsp.Output))
	assert.Equal(t, 0, len(rsp.Problems))

	rsp, err = client.ExecuteV1(test.databaseName, test.engineName, "def output = sample_csv", nil, true)
	assert.Equal(t, false, rsp.Aborted)
	assert.Equal(t, 4, len(rsp.Output))
	assert.Equal(t, 0, len(rsp.Problems))

	rel := findRelation(rsp.Output, ":date")
	assert.NotNil(t, rel)
	assert.Equal(t, 2, len(rel.Columns))
	assert.Equal(t, [][]interface{}{
		{2., 3., 4., 5.},
		{"2020-01-01", "2020-02-02", "2020-03-03", "2020-04-04"},
	}, rel.Columns)

	rel = findRelation(rsp.Output, ":price")
	assert.NotNil(t, rel)
	assert.Equal(t, 2, len(rel.Columns))
	assert.Equal(t, [][]interface{}{
		{2., 3., 4., 5.},
		{"12.50", "14.25", "11.00", "12.25"},
	}, rel.Columns)

	rel = findRelation(rsp.Output, ":quantity")
	assert.NotNil(t, rel)
	assert.Equal(t, 2, len(rel.Columns))
	assert.Equal(t, [][]interface{}{
		{2., 3., 4., 5.},
		{"2", "4", "4", "3"},
	}, rel.Columns)

	rel = findRelation(rsp.Output, ":cocktail")
	assert.NotNil(t, rel)
	assert.Equal(t, 2, len(rel.Columns))
	assert.Equal(t, [][]interface{}{
		{2., 3., 4., 5.},
		{"martini", "sazerac", "cosmopolitan", "bellini"},
	}, rel.Columns)
}

// Test loading CSV data with no header.
func TestLoadCSVNoHeader(t *testing.T) {
	client := test.client

	const sampleNoHeader = "" +
		"\"martini\",2,12.50,\"2020-01-01\"\n" +
		"\"sazerac\",4,14.25,\"2020-02-02\"\n" +
		"\"cosmopolitan\",4,11.00,\"2020-03-03\"\n" +
		"\"bellini\",3,12.25,\"2020-04-04\"\n"

	r := strings.NewReader(sampleNoHeader)
	opts := NewCSVOptions().WithHeaderRow(0)
	rsp, err := client.LoadCSV(test.databaseName, test.engineName, "sample_no_header", r, opts)
	assert.Nil(t, err)
	assert.Equal(t, false, rsp.Aborted)
	assert.Equal(t, 0, len(rsp.Output))
	assert.Equal(t, 0, len(rsp.Problems))

	rsp, err = client.ExecuteV1(test.databaseName, test.engineName, "def output = sample_no_header", nil, true)
	assert.Equal(t, false, rsp.Aborted)
	assert.Equal(t, 4, len(rsp.Output))
	assert.Equal(t, 0, len(rsp.Problems))

	rel := findRelation(rsp.Output, ":COL1")
	assert.NotNil(t, rel)
	assert.Equal(t, 2, len(rel.Columns))
	assert.Equal(t, [][]interface{}{
		{1., 2., 3., 4.},
		{"martini", "sazerac", "cosmopolitan", "bellini"},
	}, rel.Columns)

	rel = findRelation(rsp.Output, ":COL2")
	assert.NotNil(t, rel)
	assert.Equal(t, 2, len(rel.Columns))
	assert.Equal(t, [][]interface{}{
		{1., 2., 3., 4.},
		{"2", "4", "4", "3"},
	}, rel.Columns)

	rel = findRelation(rsp.Output, ":COL3")
	assert.NotNil(t, rel)
	assert.Equal(t, 2, len(rel.Columns))
	assert.Equal(t, [][]interface{}{
		{1., 2., 3., 4.},
		{"12.50", "14.25", "11.00", "12.25"},
	}, rel.Columns)

	rel = findRelation(rsp.Output, ":COL4")
	assert.NotNil(t, rel)
	assert.Equal(t, 2, len(rel.Columns))
	assert.Equal(t, [][]interface{}{
		{1., 2., 3., 4.},
		{"2020-01-01", "2020-02-02", "2020-03-03", "2020-04-04"},
	}, rel.Columns)
}

// Test loading CSV data with alternate syntax options.
func TestLoadCSVAltSyntax(t *testing.T) {
	client := test.client

	const sampleAltSyntax = "" +
		"cocktail|quantity|price|date\n" +
		"'martini'|2|12.50|'2020-01-01'\n" +
		"'sazerac'|4|14.25|'2020-02-02'\n" +
		"'cosmopolitan'|4|11.00|'2020-03-03'\n" +
		"'bellini'|3|12.25|'2020-04-04'\n"

	r := strings.NewReader(sampleAltSyntax)
	opts := NewCSVOptions().WithDelim('|').WithQuoteChar('\'')
	rsp, err := client.LoadCSV(test.databaseName, test.engineName, "sample_alt_syntax", r, opts)
	assert.Nil(t, err)
	assert.Equal(t, false, rsp.Aborted)
	assert.Equal(t, 0, len(rsp.Output))
	assert.Equal(t, 0, len(rsp.Problems))

	rsp, err = client.ExecuteV1(
		test.databaseName, test.engineName, "def output = sample_alt_syntax", nil, true)
	assert.Equal(t, false, rsp.Aborted)
	assert.Equal(t, 4, len(rsp.Output))
	assert.Equal(t, 0, len(rsp.Problems))

	rel := findRelation(rsp.Output, ":date")
	assert.NotNil(t, rel)
	assert.Equal(t, 2, len(rel.Columns))
	assert.Equal(t, [][]interface{}{
		{2., 3., 4., 5.},
		{"2020-01-01", "2020-02-02", "2020-03-03", "2020-04-04"},
	}, rel.Columns)

	rel = findRelation(rsp.Output, ":price")
	assert.NotNil(t, rel)
	assert.Equal(t, 2, len(rel.Columns))
	assert.Equal(t, [][]interface{}{
		{2., 3., 4., 5.},
		{"12.50", "14.25", "11.00", "12.25"},
	}, rel.Columns)

	rel = findRelation(rsp.Output, ":quantity")
	assert.NotNil(t, rel)
	assert.Equal(t, 2, len(rel.Columns))
	assert.Equal(t, [][]interface{}{
		{2., 3., 4., 5.},
		{"2", "4", "4", "3"},
	}, rel.Columns)

	rel = findRelation(rsp.Output, ":cocktail")
	assert.NotNil(t, rel)
	assert.Equal(t, 2, len(rel.Columns))
	assert.Equal(t, [][]interface{}{
		{2., 3., 4., 5.},
		{"martini", "sazerac", "cosmopolitan", "bellini"},
	}, rel.Columns)
}

// Test loading CSV data with a schema definition.
func TestLoadCSVWithSchema(t *testing.T) {
	client := test.client

	schema := map[string]string{
		"cocktail": "string",
		"quantity": "int",
		"price":    "decimal(64,2)",
		"date":     "date"}
	r := strings.NewReader(sampleCSV)
	opts := NewCSVOptions().WithSchema(schema)
	rsp, err := client.LoadCSV(test.databaseName, test.engineName, "sample_with_schema", r, opts)
	assert.Nil(t, err)
	assert.Equal(t, false, rsp.Aborted)
	assert.Equal(t, 0, len(rsp.Output))
	assert.Equal(t, 0, len(rsp.Problems))

	rsp, err = client.ExecuteV1(test.databaseName, test.engineName, "def output = sample_with_schema", nil, true)
	assert.Equal(t, false, rsp.Aborted)
	assert.Equal(t, 4, len(rsp.Output))
	assert.Equal(t, 0, len(rsp.Problems))

	rel := findRelation(rsp.Output, ":date")
	assert.NotNil(t, rel)
	assert.Equal(t, 2, len(rel.Columns))
	assert.Equal(t, [][]interface{}{
		{2., 3., 4., 5.},
		{"2020-01-01", "2020-02-02", "2020-03-03", "2020-04-04"},
	}, rel.Columns)

	rel = findRelation(rsp.Output, ":price")
	assert.NotNil(t, rel)
	assert.Equal(t, 2, len(rel.Columns))
	assert.Equal(t, [][]interface{}{
		{2., 3., 4., 5.},
		{12.50, 14.25, 11.00, 12.25},
	}, rel.Columns)

	rel = findRelation(rsp.Output, ":quantity")
	assert.NotNil(t, rel)
	assert.Equal(t, 2, len(rel.Columns))
	assert.Equal(t, [][]interface{}{
		{2., 3., 4., 5.},
		{2., 4., 4., 3.},
	}, rel.Columns)

	rel = findRelation(rsp.Output, ":cocktail")
	assert.NotNil(t, rel)
	assert.Equal(t, 2, len(rel.Columns))
	assert.Equal(t, [][]interface{}{
		{2., 3., 4., 5.},
		{"martini", "sazerac", "cosmopolitan", "bellini"},
	}, rel.Columns)
}

// Test loading JSON data.
func TestLoadJSON(t *testing.T) {
	client := test.client

	const sampleJSON = "{" +
		"\"name\":\"Amira\",\n" +
		"\"age\":32,\n" +
		"\"height\":null,\n" +
		"\"pets\":[\"dog\",\"rabbit\"]}"

	r := strings.NewReader(sampleJSON)
	rsp, err := client.LoadJSON(test.databaseName, test.engineName, "sample_json", r)
	assert.Nil(t, err)
	assert.Equal(t, false, rsp.Aborted)
	assert.Equal(t, 0, len(rsp.Output))
	assert.Equal(t, 0, len(rsp.Problems))

	rsp, err = client.ExecuteV1(
		test.databaseName, test.engineName, "def output = sample_json", nil, true)
	assert.Nil(t, err)
	assert.Equal(t, false, rsp.Aborted)
	assert.Equal(t, 4, len(rsp.Output))
	assert.Equal(t, 0, len(rsp.Problems))

	rel := findRelation(rsp.Output, ":name")
	assert.NotNil(t, rel)
	assert.Equal(t, 1, len(rel.Columns))
	assert.Equal(t, [][]interface{}{{"Amira"}}, rel.Columns)

	rel = findRelation(rsp.Output, ":age")
	assert.NotNil(t, rel)
	assert.Equal(t, 1, len(rel.Columns))
	assert.Equal(t, [][]interface{}{{32.}}, rel.Columns)

	rel = findRelation(rsp.Output, ":height")
	assert.NotNil(t, rel)
	assert.Equal(t, 1, len(rel.Columns))
	assert.Equal(t, [][]interface{}{{nil}}, rel.Columns)

	rel = findRelation(rsp.Output, ":pets")
	assert.NotNil(t, rel)
	assert.Equal(t, 2, len(rel.Columns))
	assert.Equal(t, [][]interface{}{{1., 2.}, {"dog", "rabbit"}}, rel.Columns)
}

// Test model APIs.
func TestModels(t *testing.T) {
	client := test.client

	testModel := map[string]string{"test_model": "def R = \"hello\", \"world\""}

<<<<<<< HEAD
	rsp, err := client.LoadModels(databaseName, engineName, testModel)
=======
	r := strings.NewReader(testModel)
	rsp, err := client.LoadModel(test.databaseName, test.engineName, "test_model", r)
>>>>>>> 097441c4
	assert.Nil(t, err)
	assert.Equal(t, "COMPLETED", rsp.Transaction.State)
	assert.Equal(t, 0, len(rsp.Problems))

	model, err := client.GetModel(test.databaseName, test.engineName, "test_model")
	assert.Nil(t, err)
	assert.Equal(t, testModel["test_model"], model.Value)
	assert.Equal(t, "test_model", model.Name)

<<<<<<< HEAD
	modelNames, err := client.ListModels(databaseName, engineName)
	assert.Nil(t, err)
	assert.True(t, contains(modelNames, "test_model"))

	deleteResp, err := client.DeleteModels(databaseName, engineName, []string{"test_model"})
	assert.Nil(t, err)
	assert.Equal(t, "COMPLETED", deleteResp.Transaction.State)
	assert.Equal(t, 0, len(deleteResp.Problems))
=======
	modelNames, err := client.ListModelNames(test.databaseName, test.engineName)
	assert.Nil(t, err)
	assert.True(t, contains(modelNames, "test_model"))

	models, err := client.ListModels(test.databaseName, test.engineName)
	assert.Nil(t, err)
	model = findModel(models, "test_model")
	assert.NotNil(t, model)

	rsp, err = client.DeleteModel(test.databaseName, test.engineName, "test_model")
	assert.Equal(t, false, rsp.Aborted)
	assert.Equal(t, 0, len(rsp.Output))
	assert.Equal(t, 0, len(rsp.Problems))
>>>>>>> 097441c4

	_, err = client.GetModel(test.databaseName, test.engineName, "test_model")
	assert.True(t, isErrNotFound(err))

<<<<<<< HEAD
	modelNames, err = client.ListModels(databaseName, engineName)
	assert.Nil(t, err)
	assert.False(t, contains(modelNames, "test_model"))
=======
	modelNames, err = client.ListModelNames(test.databaseName, test.engineName)
	assert.Nil(t, err)
	assert.False(t, contains(modelNames, "test_model"))

	models, err = client.ListModels(test.databaseName, test.engineName)
	assert.Nil(t, err)
	model = findModel(models, "test_model")
	assert.Nil(t, model)
>>>>>>> 097441c4
}

func findOAuthClient(clients []OAuthClient, id string) *OAuthClient {
	for _, client := range clients {
		if client.ID == id {
			return &client
		}
	}
	return nil
}

// TODO: keep it disabled until we fix the Auth0 API rate limiting issue
// Test OAuth Client APIs.
/*func TestOAuthClient(t *testing.T) {
	client := test.client

	rsp, err := client.FindOAuthClient(test.oauthClient)
	assert.Nil(t, err)
	if rsp != nil {
		_, err = client.DeleteOAuthClient(rsp.ID)
		assert.Nil(t, err)
	}

	rsp, err = client.FindOAuthClient(test.oauthClient)
	assert.Nil(t, err)
	assert.Nil(t, rsp)

	rspExtra, err := client.CreateOAuthClient(test.oauthClient, nil)
	assert.Nil(t, err)
	assert.Equal(t, test.oauthClient, rspExtra.Name)

	clientID := rspExtra.ID

	rsp, err = client.FindOAuthClient(test.oauthClient)
	assert.Nil(t, err)
	assert.NotNil(t, rsp)
	assert.Equal(t, clientID, rsp.ID)
	assert.Equal(t, test.oauthClient, rsp.Name)

	rspExtra, err = client.GetOAuthClient(clientID)
	assert.Nil(t, err)
	assert.NotNil(t, rsp)
	assert.Equal(t, clientID, rspExtra.ID)
	assert.Equal(t, test.oauthClient, rspExtra.Name)

	clients, err := client.ListOAuthClients()
	assert.Nil(t, err)
	item := findOAuthClient(clients, clientID)
	assert.NotNil(t, item)
	assert.Equal(t, clientID, item.ID)
	assert.Equal(t, test.oauthClient, item.Name)

	deleteRsp, err := client.DeleteOAuthClient(clientID)
	assert.Nil(t, err)
	assert.Equal(t, clientID, deleteRsp.ID)

	rspExtra, err = client.GetOAuthClient(clientID)
	assert.True(t, isErrNotFound(err))

	rsp, err = client.FindOAuthClient(test.oauthClient)
	assert.Nil(t, err)
	assert.Nil(t, rsp)
}*/

func findUser(users []User, id string) *User {
	for _, user := range users {
		if user.ID == id {
			return &user
		}
	}
	return nil
}

/*
TODO: keep it disabled until we fix the Auth0 API rate limiting issue
func TestUser(t *testing.T) {
	client := test.client

	rsp, err := client.FindUser(test.userEmail)
	assert.Nil(t, err)
	if rsp != nil {
		_, err = client.DeleteUser(rsp.ID)
		assert.Nil(t, err)
	}

	rsp, err = client.FindUser(test.userEmail)
	assert.Nil(t, err)
	assert.Nil(t, rsp)

	rsp, err = client.CreateUser(test.userEmail, nil)
	assert.Equal(t, test.userEmail, rsp.Email)
	assert.Equal(t, "ACTIVE", rsp.Status)
	assert.Equal(t, []string{"user"}, rsp.Roles)

	var userID = rsp.ID

	rsp, err = client.FindUser(test.userEmail)
	assert.Nil(t, err)
	assert.NotNil(t, rsp)
	assert.Equal(t, userID, rsp.ID)
	assert.Equal(t, test.userEmail, rsp.Email)

	rsp, err = client.GetUser(userID)
	assert.Nil(t, err)
	assert.NotNil(t, rsp)
	assert.Equal(t, userID, rsp.ID)
	assert.Equal(t, test.userEmail, rsp.Email)

	users, err := client.ListUsers()
	assert.Nil(t, err)
	user := findUser(users, userID)
	assert.NotNil(t, user)
	assert.Equal(t, userID, user.ID)
	assert.Equal(t, test.userEmail, user.Email)

	rsp, err = client.DisableUser(userID)
	assert.Nil(t, err)
	assert.Equal(t, userID, user.ID)
	assert.Equal(t, "INACTIVE", rsp.Status)

	rsp, err = client.EnableUser(userID)
	assert.Nil(t, err)
	assert.Equal(t, userID, user.ID)
	assert.Equal(t, "ACTIVE", rsp.Status)

	req := UpdateUserRequest{Status: "INACTIVE"}
	rsp, err = client.UpdateUser(userID, req)
	assert.Nil(t, err)
	assert.Equal(t, userID, user.ID)
	assert.Equal(t, "INACTIVE", rsp.Status)

	req = UpdateUserRequest{Status: "ACTIVE"}
	rsp, err = client.UpdateUser(userID, req)
	assert.Nil(t, err)
	assert.Equal(t, userID, user.ID)
	assert.Equal(t, "ACTIVE", rsp.Status)

	req = UpdateUserRequest{Roles: []string{"admin", "user"}}
	rsp, err = client.UpdateUser(userID, req)
	assert.Nil(t, err)
	assert.Equal(t, userID, user.ID)
	assert.Equal(t, "ACTIVE", rsp.Status)
	assert.Equal(t, []string{"admin", "user"}, rsp.Roles)

	req = UpdateUserRequest{Status: "INACTIVE", Roles: []string{"user"}}
	rsp, err = client.UpdateUser(userID, req)
	assert.Nil(t, err)
	assert.Equal(t, userID, user.ID)
	assert.Equal(t, "INACTIVE", rsp.Status)
	assert.Equal(t, []string{"user"}, rsp.Roles)

	deleteRsp, err := client.DeleteUser(userID)
	assert.Nil(t, err)
	assert.Equal(t, userID, deleteRsp.ID)

	rsp, err = client.FindUser(test.userEmail)
	assert.Nil(t, err)
	assert.Nil(t, rsp)
}

*/<|MERGE_RESOLUTION|>--- conflicted
+++ resolved
@@ -95,29 +95,17 @@
 	edb := findEDB(edbs, "rel")
 	assert.NotNil(t, edb)
 
-<<<<<<< HEAD
-	modelNames, err := client.ListModels(databaseName, engineName)
-=======
-	modelNames, err := client.ListModelNames(test.databaseName, test.engineName)
->>>>>>> 097441c4
+	modelNames, err := client.ListModels(test.databaseName, test.engineName)
 	assert.Nil(t, err)
 	assert.True(t, len(modelNames) > 0)
 	assert.True(t, contains(modelNames, "rel/stdlib"))
 
-<<<<<<< HEAD
-	modelNames, err = client.ListModels(databaseName, engineName)
-=======
-	models, err := client.ListModels(test.databaseName, test.engineName)
->>>>>>> 097441c4
+	modelNames, err = client.ListModels(test.databaseName, test.engineName)
 	assert.Nil(t, err)
 	assert.True(t, len(modelNames) > 0)
 	assert.True(t, contains(modelNames, "rel/stdlib"))
 
-<<<<<<< HEAD
-	model, err := client.GetModel(databaseName, engineName, "rel/stdlib")
-=======
-	model, err = client.GetModel(test.databaseName, test.engineName, "rel/stdlib")
->>>>>>> 097441c4
+	model, err := client.GetModel(test.databaseName, test.engineName, "rel/stdlib")
 	assert.Nil(t, err)
 	assert.NotNil(t, model)
 	assert.True(t, len(model.Value) > 0)
@@ -518,12 +506,7 @@
 
 	testModel := map[string]string{"test_model": "def R = \"hello\", \"world\""}
 
-<<<<<<< HEAD
-	rsp, err := client.LoadModels(databaseName, engineName, testModel)
-=======
-	r := strings.NewReader(testModel)
-	rsp, err := client.LoadModel(test.databaseName, test.engineName, "test_model", r)
->>>>>>> 097441c4
+	rsp, err := client.LoadModels(test.databaseName, test.engineName, testModel)
 	assert.Nil(t, err)
 	assert.Equal(t, "COMPLETED", rsp.Transaction.State)
 	assert.Equal(t, 0, len(rsp.Problems))
@@ -533,48 +516,21 @@
 	assert.Equal(t, testModel["test_model"], model.Value)
 	assert.Equal(t, "test_model", model.Name)
 
-<<<<<<< HEAD
-	modelNames, err := client.ListModels(databaseName, engineName)
+	modelNames, err := client.ListModels(test.databaseName, test.engineName)
 	assert.Nil(t, err)
 	assert.True(t, contains(modelNames, "test_model"))
 
-	deleteResp, err := client.DeleteModels(databaseName, engineName, []string{"test_model"})
+	deleteResp, err := client.DeleteModels(test.databaseName, test.engineName, []string{"test_model"})
 	assert.Nil(t, err)
 	assert.Equal(t, "COMPLETED", deleteResp.Transaction.State)
 	assert.Equal(t, 0, len(deleteResp.Problems))
-=======
-	modelNames, err := client.ListModelNames(test.databaseName, test.engineName)
-	assert.Nil(t, err)
-	assert.True(t, contains(modelNames, "test_model"))
-
-	models, err := client.ListModels(test.databaseName, test.engineName)
-	assert.Nil(t, err)
-	model = findModel(models, "test_model")
-	assert.NotNil(t, model)
-
-	rsp, err = client.DeleteModel(test.databaseName, test.engineName, "test_model")
-	assert.Equal(t, false, rsp.Aborted)
-	assert.Equal(t, 0, len(rsp.Output))
-	assert.Equal(t, 0, len(rsp.Problems))
->>>>>>> 097441c4
 
 	_, err = client.GetModel(test.databaseName, test.engineName, "test_model")
 	assert.True(t, isErrNotFound(err))
 
-<<<<<<< HEAD
-	modelNames, err = client.ListModels(databaseName, engineName)
+	modelNames, err = client.ListModels(test.databaseName, test.engineName)
 	assert.Nil(t, err)
 	assert.False(t, contains(modelNames, "test_model"))
-=======
-	modelNames, err = client.ListModelNames(test.databaseName, test.engineName)
-	assert.Nil(t, err)
-	assert.False(t, contains(modelNames, "test_model"))
-
-	models, err = client.ListModels(test.databaseName, test.engineName)
-	assert.Nil(t, err)
-	model = findModel(models, "test_model")
-	assert.Nil(t, model)
->>>>>>> 097441c4
 }
 
 func findOAuthClient(clients []OAuthClient, id string) *OAuthClient {
