--- conflicted
+++ resolved
@@ -354,7 +354,7 @@
 					data, _ := rec.Column(i).MarshalJSON()
 					var values []interface{}
 					json.Unmarshal(data, &values)
-					out = append(out, ArrowRelation{rec.ColumnName(i), values})
+					out = append(out, ArrowRelation{file.Name, values})
 				}
 
 				rec.Retain()
@@ -486,9 +486,9 @@
 // readTransactionAsyncFiles reads the transaction async results from TransactionAsyncFiles
 func readTransactionAsyncFiles(files []TransactionAsyncFile) (*TransactionAsyncResult, error) {
 	var txn TransactionAsyncResponse
-	var metadata []TransactionAsyncMetadataResponse
-	var metadataInfo generated.MetadataInfo
+	var metadata generated.MetadataInfo
 	var problems []interface{}
+
 	for _, file := range files {
 		if file.Name == "transaction" {
 			err := json.Unmarshal(file.Data, &txn)
@@ -497,20 +497,13 @@
 			}
 		}
 
-		if file.Name == "metadata" {
-			err := json.Unmarshal(file.Data, &metadata)
+		if file.Name == "metadata.proto" {
+			err := proto.Unmarshal(file.Data, &metadata)
 			if err != nil {
 				return nil, err
 			}
 		}
 
-		if file.Name == "metadata_info" {
-			err := proto.Unmarshal(file.Data, &metadataInfo)
-			if err != nil {
-				return nil, err
-			}
-		}
-
 		if file.Name == "problems" {
 			problems, _ = readProblemResults(file.Data)
 		}
@@ -520,8 +513,8 @@
 		return nil, errors.Errorf("transaction part is missing")
 	}
 
-	if metadata == nil {
-		return nil, errors.Errorf("metadata part is missing")
+	if len(metadata.Relations) == 0 {
+		return nil, errors.Errorf("metadata.proto is emty")
 	}
 
 	if problems == nil {
@@ -533,11 +526,7 @@
 		return nil, err
 	}
 
-<<<<<<< HEAD
-	return &TransactionAsyncResult{txn, results, metadata, metadataInfo, problems}, nil
-=======
 	return &TransactionAsyncResult{true, txn, results, metadata, problems}, nil
->>>>>>> 2b1fdd69
 }
 
 type HTTPError struct {
@@ -1244,49 +1233,8 @@
 	}
 	txnResult := &TransactionAsyncResult{}
 	data := tx.payload(inputs)
-<<<<<<< HEAD
-	err := c.Post(PathTransactions, tx.QueryArgs(), data, &txn)
-	if txn.State == "CREATED" {
-		return &TransactionAsyncResult{
-			Transaction: txn,
-			Results:     make([]ArrowRelation, 0),
-			Metadata:    make([]TransactionAsyncMetadataResponse, 0),
-			Problems:    make([]interface{}, 0),
-		}, err
-	}
-
-	results, err := c.GetTransactionResults(txn.ID)
-	if err != nil {
-		return nil, err
-	}
-
-	metadata, err := c.GetTransactionMetadata(txn.ID)
-	if err != nil {
-		return nil, err
-	}
-
-	metadataInfo, err := c.GetTransactionMetadataInfo(txn.ID)
-	if err != nil {
-		return nil, err
-	}
-
-	problems, err := c.GetTransactionProblems(txn.ID)
-	if err != nil {
-		return nil, err
-	}
-
-	return &TransactionAsyncResult{
-		Transaction: txn,
-		Results:     results,
-		Metadata:    metadata,
-		MetdataInfo: metadataInfo,
-		Problems:    problems,
-	}, nil
-
-=======
 	err := c.Post(PathTransactions, tx.QueryArgs(), data, txnResult)
 	return txnResult, err
->>>>>>> 2b1fdd69
 }
 
 func (c *Client) Execute(
@@ -1328,14 +1276,9 @@
 	txn, _ := c.GetTransaction(id)
 	results, _ := c.GetTransactionResults(id)
 	metadata, _ := c.GetTransactionMetadata(id)
-	metadatainfo, _ := c.GetTransactionMetadataInfo(id)
 	problems, _ := c.GetTransactionProblems(id)
 
-<<<<<<< HEAD
-	return &TransactionAsyncResult{txn.Transaction, results, metadata, metadatainfo, problems}, nil
-=======
 	return &TransactionAsyncResult{true, txn.Transaction, results, metadata, problems}, nil
->>>>>>> 2b1fdd69
 }
 
 func (c *Client) GetTransactions() (*TransactionAsyncMultipleResponses, error) {
@@ -1359,14 +1302,7 @@
 	return result, err
 }
 
-func (c *Client) GetTransactionMetadata(id string) ([]TransactionAsyncMetadataResponse, error) {
-	var result []TransactionAsyncMetadataResponse
-	err := c.Get(makePath(PathTransactions, id, "metadata"), nil, nil, &result)
-
-	return result, err
-}
-
-func (c *Client) GetTransactionMetadataInfo(id string) (generated.MetadataInfo, error) {
+func (c *Client) GetTransactionMetadata(id string) (generated.MetadataInfo, error) {
 	var result generated.MetadataInfo
 	headers := map[string]string{
 		"Accept": "application/x-protobuf",
