--- conflicted
+++ resolved
@@ -672,7 +672,7 @@
 
 func (c *Client) LoadModels(
 	database, engine string, models map[string]string,
-) (*TransactionAsyncResult, error) {
+) (*TransactionResponse, error) {
 	randUint := rand.Uint32()
 	queries := make([]string, 0)
 	queryInputs := make(map[string]string)
@@ -694,10 +694,9 @@
 	return c.Execute(database, engine, strings.Join(queries, "\n"), queryInputs, false)
 }
 
-<<<<<<< HEAD
 func (c *Client) LoadModelsAsync(
 	database, engine string, models map[string]string,
-) (*TransactionAsyncResult, error) {
+) (*TransactionResponse, error) {
 	randUint := rand.Uint32()
 	queries := make([]string, 0)
 	queryInputs := make(map[string]string)
@@ -714,22 +713,6 @@
 		)
 		queryInputs[inputName] = value
 		index++
-=======
-func (c *Client) DeleteModels(
-	database, engine string, models []string,
-) (*TransactionResult, error) {
-	var result TransactionResult
-	tx := TransactionV1{
-		Region:   c.Region,
-		Database: database,
-		Engine:   engine,
-		Mode:     "OPEN",
-		Readonly: false}
-	data := tx.Payload(makeDeleteModelsAction(models))
-	err := c.Post(PathTransaction, tx.QueryArgs(), data, &result)
-	if err != nil {
-		return nil, err
->>>>>>> 097441c4
 	}
 
 	return c.ExecuteAsync(database, engine, strings.Join(queries, "\n"), queryInputs, false)
@@ -744,42 +727,18 @@
 		return nil, err
 	}
 
-	var result ArrowRelation
-	for _, res := range resp.Results {
-		// use proto metadata instead
-		if res.RelationID == fmt.Sprintf("/:output/:%s/String", outName) {
-			result = res
-		}
-	}
-
-<<<<<<< HEAD
 	models := make([]string, 0)
-	if len(result.Table) > 0 {
-		for _, name := range result.Table[0] {
-			models = append(models, name.(string))
-=======
-func (c *Client) LoadModels(
-	database, engine string, models map[string]io.Reader,
-) (*TransactionResult, error) {
-	var result TransactionResult
-	tx := TransactionV1{
-		Region:   c.Region,
-		Database: database,
-		Engine:   engine,
-		Mode:     "OPEN",
-		Readonly: false}
-	actions := []DbAction{}
-	for name, r := range models {
-		model, err := ioutil.ReadAll(r)
-		if err != nil {
-			return nil, err
->>>>>>> 097441c4
-		}
-
+
+	rc := resp.Relations("output", outName)
+	if len(rc) > 0 {
+		c := rc.Union().Column(2)
+		for i := 0; i < c.NumRows(); i++ {
+			models = append(models, c.String(i))
+		}
 		return models, nil
 	}
 
-	return models, nil
+	return nil, errors.Errorf("output:%s relation is empty", outName)
 }
 
 func (c *Client) GetModel(database, engine, model string) (*Model, error) {
@@ -790,17 +749,10 @@
 		return nil, err
 	}
 
-	var result ArrowRelation
-	for _, res := range resp.Results {
-		if res.RelationID == fmt.Sprintf("/:output/:%s/String", outName) {
-			result = res
-		}
-	}
-
-	if len(result.Table) > 0 {
-		name := model
-		value := result.Table[0][0].(string)
-		return &Model{name, value}, nil
+	rc := resp.Relations("output", outName)
+	if len(rc) > 0 {
+		value := rc.Union().Column(2).String(0)
+		return &Model{model, value}, nil
 	}
 
 	return nil, ErrNotFound
@@ -808,7 +760,7 @@
 
 func (c *Client) DeleteModels(
 	database, engine string, models []string,
-) (*TransactionAsyncResult, error) {
+) (*TransactionResponse, error) {
 	queries := make([]string, 0)
 	for _, model := range models {
 		queries = append(queries, fmt.Sprintf(`def delete:rel:catalog:model["%s"] = rel:catalog:model["%s"]`, model, model))
@@ -819,7 +771,7 @@
 
 func (c *Client) DeleteModelsAsync(
 	database, engine string, models []string,
-) (*TransactionAsyncResult, error) {
+) (*TransactionResponse, error) {
 	queries := make([]string, 0)
 	for _, model := range models {
 		queries = append(queries, fmt.Sprintf(`def delete:rel:catalog:model["%s"] = rel:catalog:model["%s"]`, model, model))
